--- conflicted
+++ resolved
@@ -30,8 +30,6 @@
 *.swp
 *.swo
 
-<<<<<<< HEAD
+# Test results
 test-results/
-=======
->>>>>>> f34be963
 .test-results/